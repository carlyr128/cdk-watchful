# cdk-watchful

[![CircleCI](https://circleci.com/gh/eladb/cdk-watchful.svg?style=svg)](https://circleci.com/gh/eladb/cdk-watchful)
[![python](https://img.shields.io/badge/jsii-python-blueviolet.svg)](https://pypi.org/project/cdk-watchful/)
[![typescript](https://img.shields.io/badge/jsii-typescript-blueviolet.svg)](https://www.npmjs.com/package/cdk-watchful)

> Watching your CDK back since 2019

Watchful is an [AWS CDK](https://github.com/awslabs/aws-cdk) construct library that makes it easy
to monitor CDK apps.

**TypeScript:**

```ts
import { Watchful } from 'cdk-watchful'

const wf = new Watchful(this, 'watchful');
wf.watchDynamoTable('My Cute Little Table', myTable);
wf.watchLambdaFunction('My Function', myFunction);
wf.watchApiGateway('My REST API', myRestApi);
```

**Python:**

```python
from cdk_watchful import Watchful

wf = Watchful(self, 'watchful')
wf.watch_dynamo_table('My Cute Little Table', my_table)
wf.watch_lambda_function('My Function', my_function)
wf.watch_api_gateway('My REST API', my_rest_api)
```

And...

![](https://raw.githubusercontent.com/eladb/cdk-watchful/master/example/sample.png)

## Install

TypeScript/JavaScript:

```console
$ npm install cdk-watchful
```

Python:

```console
$ pip install cdk-watchful
```

## Initialize

To get started, just define a `Watchful` construct in your CDK app (code is in
TypeScript, but python will work too). You can initialize using an email address, SQS arn or both:

**TypeScript:**

```ts
<<<<<<< HEAD
import Watchful from 'cdk-watchful';
import sns = require('@aws-cdk/aws-sns');
import sqs = require('@aws-cdk/aws-sqs');

const alarmSqs = sqs.Queue.fromQueueArn(this, 'AlarmQueue', 'arn:aws:sqs:us-east-1:444455556666:alarm-queue')
const alarmSns = sns.Topic.fromTopicArn(this, 'AlarmTopic', 'arn:aws:sns:us-east-2:444455556666:MyTopic');
=======
import { Watchful } from 'cdk-watchful'
>>>>>>> 7631ab90

const wf = new Watchful(this, 'watchful', {
  alarmEmail: 'your@email.com',
  alarmSqs,
  alarmSns,
});
```

**Python:**

```python
from cdk_watchful import Watchful

alarm_sqs = sqs.Queue.from_queue_arn(self, 'AlarmQueue', 'arn:aws:sqs:us-east-1:444455556666:alarm-queue')
alarm_sns = sns.Topic.from_topic_arn(self, 'AlarmTopic', 'arn:aws:sns:us-east-2:444455556666:MyTopic')

wf = Watchful(
  self,
  'watchful',
  alarm_email='your@amil.com',
  alarm_sqs=alarm_sqs,
  alarm_sns=alarm_sns
```

## Add Resources

Watchful manages a central dashboard and configures default alarming for:

- Amazon DynamoDB: `watchful.watchDynamoTable`
- AWS Lambda: `watchful.watchLambdaFunction`
- Amazon API Gateway: `watchful.watchApiGateway`
- [Request yours](https://github.com/eladb/cdk-watchful/issues/new)

## Watching Scopes

Watchful can also watch complete CDK construct scopes. It will automatically
discover all watchable resources within that scope (recursively), add them
to your dashboard and configure alarms for them.

**TypeScript:**

```ts
wf.watchScope(storageLayer);
```

**Python:**

```python
wf.watch_scope(storage_layer)
```

## Example

See a more complete [example](https://github.com/eladb/cdk-watchful/blob/master/example/index.ts).

## License

[Apache 2.0](https://github.com/eladb/cdk-watchful/blob/master/LICENSE)
<|MERGE_RESOLUTION|>--- conflicted
+++ resolved
@@ -57,16 +57,12 @@
 **TypeScript:**
 
 ```ts
-<<<<<<< HEAD
-import Watchful from 'cdk-watchful';
+import { Watchful } from 'cdk-watchful'
 import sns = require('@aws-cdk/aws-sns');
 import sqs = require('@aws-cdk/aws-sqs');
 
 const alarmSqs = sqs.Queue.fromQueueArn(this, 'AlarmQueue', 'arn:aws:sqs:us-east-1:444455556666:alarm-queue')
 const alarmSns = sns.Topic.fromTopicArn(this, 'AlarmTopic', 'arn:aws:sns:us-east-2:444455556666:MyTopic');
-=======
-import { Watchful } from 'cdk-watchful'
->>>>>>> 7631ab90
 
 const wf = new Watchful(this, 'watchful', {
   alarmEmail: 'your@email.com',
